--- conflicted
+++ resolved
@@ -80,11 +80,7 @@
     ) as proc:
         command_output = proc.stderr.read()
         for line in command_output.splitlines():
-<<<<<<< HEAD
-            line = line.decode("utf-8")
-=======
             line = line.decode('utf-8')
->>>>>>> c21e3b92
             if line.startswith("[AVFoundation"):
                 av_devices.append(line)
     # Strip video devices from list
